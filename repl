--- conflicted
+++ resolved
@@ -166,11 +166,7 @@
 	fi
 
 	local untilTS
-<<<<<<< HEAD
-		if [[ -n "${stopTime-}" ]]
-=======
 	if [[ -n "${stopTime-}" ]]
->>>>>>> 8432a79d
 	then
 		if ! untilTS=$(date --date="$stopTime" '+%s')
 		then
